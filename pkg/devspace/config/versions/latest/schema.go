package latest

import (
	"github.com/devspace-cloud/devspace/pkg/devspace/config/versions/config"
)

// Version is the current api version
const Version string = "v1beta3"

// GetVersion returns the version
func (c *Config) GetVersion() string {
	return Version
}

// New creates a new config object
func New() config.Config {
	return NewRaw()
}

// NewRaw creates a new config object
func NewRaw() *Config {
	return &Config{
		Version: Version,
		Dev:     &DevConfig{},
		Images:  map[string]*ImageConfig{},
	}
}

// Config defines the configuration
type Config struct {
	Version string `yaml:"version"`

	Images       map[string]*ImageConfig `yaml:"images,omitempty"`
	Deployments  []*DeploymentConfig     `yaml:"deployments,omitempty"`
	Dev          *DevConfig              `yaml:"dev,omitempty"`
	Dependencies []*DependencyConfig     `yaml:"dependencies,omitempty"`
	Hooks        []*HookConfig           `yaml:"hooks,omitempty"`
	Commands     []*CommandConfig        `yaml:"commands,omitempty"`

	Vars     []*Variable      `yaml:"vars,omitempty"`
	Profiles []*ProfileConfig `yaml:"profiles,omitempty"`
}

<<<<<<< HEAD
=======
// CommandConfig defines the command specification
type CommandConfig struct {
	Name    string `yaml:"name"`
	Command string `yaml:"command"`
}

>>>>>>> 9c657a05
// ImageConfig defines the image specification
type ImageConfig struct {
	Image            string       `yaml:"image"`
	Tag              string       `yaml:"tag,omitempty"`
	Dockerfile       string       `yaml:"dockerfile,omitempty"`
	Context          string       `yaml:"context,omitempty"`
	Entrypoint       []string     `yaml:"entrypoint,omitempty"`
	Cmd              []string     `yaml:"cmd,omitempty"`
	CreatePullSecret *bool        `yaml:"createPullSecret,omitempty"`
	Build            *BuildConfig `yaml:"build,omitempty"`
}

// BuildConfig defines the build process for an image
type BuildConfig struct {
	Docker   *DockerConfig `yaml:"docker,omitempty"`
	Kaniko   *KanikoConfig `yaml:"kaniko,omitempty"`
	Custom   *CustomConfig `yaml:"custom,omitempty"`
	Disabled *bool         `yaml:"disabled,omitempty"`
}

// DockerConfig tells the DevSpace CLI to build with Docker on Minikube or on localhost
type DockerConfig struct {
	PreferMinikube  *bool         `yaml:"preferMinikube,omitempty"`
	SkipPush        *bool         `yaml:"skipPush,omitempty"`
	DisableFallback *bool         `yaml:"disableFallback,omitempty"`
	Options         *BuildOptions `yaml:"options,omitempty"`
}

// KanikoConfig tells the DevSpace CLI to build with Docker on Minikube or on localhost
type KanikoConfig struct {
	Cache        *bool         `yaml:"cache,omitempty"`
	SnapshotMode string        `yaml:"snapshotMode,omitempty"`
	Flags        []string      `yaml:"flags,omitempty"`
	Namespace    string        `yaml:"namespace,omitempty"`
	Insecure     *bool         `yaml:"insecure,omitempty"`
	PullSecret   string        `yaml:"pullSecret,omitempty"`
	Options      *BuildOptions `yaml:"options,omitempty"`
}

// CustomConfig tells the DevSpace CLI to build with a custom build script
type CustomConfig struct {
	Command   string    `yaml:"command,omitempty"`
	Args      []*string `yaml:"flags,omitempty"`
	ImageFlag string    `yaml:"imageFlag,omitempty"`
	OnChange  []*string `yaml:"onChange,omitempty"`
}

// BuildOptions defines options for building Docker images
type BuildOptions struct {
	Target    string             `yaml:"target,omitempty"`
	Network   string             `yaml:"network,omitempty"`
	BuildArgs map[string]*string `yaml:"buildArgs,omitempty"`
}

// DeploymentConfig defines the configuration how the devspace should be deployed
type DeploymentConfig struct {
	Name      string           `yaml:"name"`
	Namespace string           `yaml:"namespace,omitempty"`
	Component *ComponentConfig `yaml:"component,omitempty"`
	Helm      *HelmConfig      `yaml:"helm,omitempty"`
	Kubectl   *KubectlConfig   `yaml:"kubectl,omitempty"`
}

// ComponentConfig holds the component information
type ComponentConfig struct {
	Containers          []*ContainerConfig      `yaml:"containers,omitempty"`
	Labels              map[string]string       `yaml:"labels,omitempty"`
	Annotations         map[string]string       `yaml:"annotations,omitempty"`
	Volumes             []*VolumeConfig         `yaml:"volumes,omitempty"`
	Service             *ServiceConfig          `yaml:"service,omitempty"`
	ServiceName         string                  `yaml:"serviceName,omitempty"`
	Ingress             *IngressConfig          `yaml:"ingress,omitempty"`
	Replicas            *int                    `yaml:"replicas,omitempty"`
	Autoscaling         *AutoScalingConfig      `yaml:"autoScaling,omitempty"`
	RollingUpdate       *RollingUpdateConfig    `yaml:"rollingUpdate,omitempty"`
	PullSecrets         []*string               `yaml:"pullSecrets,omitempty"`
	PodManagementPolicy string                  `yaml:"podManagementPolicy,omitempty"`
	Options             *ComponentConfigOptions `yaml:"options,omitempty"`
}

// ContainerConfig holds the configurations of a container
type ContainerConfig struct {
	Name           string                        `yaml:"name,omitempty"`
	Image          string                        `yaml:"image,omitempty"`
	Command        []string                      `yaml:"command,omitempty"`
	Args           []string                      `yaml:"args,omitempty"`
	Stdin          bool                          `yaml:"stdin,omitempty"`
	TTY            bool                          `yaml:"tty,omitempty"`
	Env            []map[interface{}]interface{} `yaml:"env,omitempty"`
	VolumeMounts   []*VolumeMountConfig          `yaml:"volumeMounts,omitempty"`
	Resources      map[interface{}]interface{}   `yaml:"resources,omitempty"`
	LivenessProbe  map[interface{}]interface{}   `yaml:"livenessProbe,omitempty"`
	ReadinessProbe map[interface{}]interface{}   `yaml:"readinessProbe,omitempty"`
}

// VolumeMountConfig holds the configuration for a specific mount path
type VolumeMountConfig struct {
	ContainerPath string                   `yaml:"containerPath,omitempty"`
	Volume        *VolumeMountVolumeConfig `yaml:"volume,omitempty"`
}

// VolumeMountVolumeConfig holds the configuration for a specfic mount path volume
type VolumeMountVolumeConfig struct {
	Name     string `yaml:"name,omitempty"`
	SubPath  string `yaml:"subPath,omitempty"`
	ReadOnly *bool  `yaml:"readOnly,omitempty"`
}

// VolumeConfig holds the configuration for a specific volume
type VolumeConfig struct {
	Name        string                      `yaml:"name,omitempty"`
	Labels      map[string]string           `yaml:"labels,omitempty"`
	Annotations map[string]string           `yaml:"annotations,omitempty"`
	Size        string                      `yaml:"size,omitempty"`
	ConfigMap   map[interface{}]interface{} `yaml:"configMap,omitempty"`
	Secret      map[interface{}]interface{} `yaml:"secret,omitempty"`
}

// ServiceConfig holds the configuration of a component service
type ServiceConfig struct {
	Name        string               `yaml:"name,omitempty"`
	Labels      map[string]string    `yaml:"labels,omitempty"`
	Annotations map[string]string    `yaml:"annotations,omitempty"`
	Type        string               `yaml:"type,omitempty"`
	Ports       []*ServicePortConfig `yaml:"ports,omitempty"`
	ExternalIPs []string             `yaml:"externalIPs,omitempty"`
}

// ServicePortConfig holds the port configuration of a component service
type ServicePortConfig struct {
	Port          *int   `yaml:"port,omitempty"`
	ContainerPort *int   `yaml:"containerPort,omitempty"`
	Protocol      string `yaml:"protocol,omitempty"`
}

// IngressConfig holds the configuration of a component ingress
type IngressConfig struct {
	Name        string               `yaml:"name,omitempty"`
	Labels      map[string]string    `yaml:"labels,omitempty"`
	Annotations map[string]string    `yaml:"annotations,omitempty"`
	TLS         string               `yaml:"tls,omitempty"`
	Rules       []*IngressRuleConfig `yaml:"rules,omitempty"`
}

// IngressRuleConfig holds the port configuration of a component service
type IngressRuleConfig struct {
	Host        string `yaml:"host,omitempty"`
	TLS         string `yaml:"tls,omitempty"`
	Path        string `yaml:"path,omitempty"`
	ServicePort *int   `yaml:"servicePort,omitempty"`
}

// AutoScalingConfig holds the autoscaling config of a component
type AutoScalingConfig struct {
	Horizontal *AutoScalingHorizontalConfig `yaml:"horizontal,omitempty"`
}

// AutoScalingHorizontalConfig holds the horizontal autoscaling config of a component
type AutoScalingHorizontalConfig struct {
	MaxReplicas   *int   `yaml:"maxReplicas,omitempty"`
	AverageCPU    string `yaml:"averageCPU,omitempty"`
	AverageMemory string `yaml:"averageMemory,omitempty"`
}

// RollingUpdateConfig holds the configuration for rolling updates
type RollingUpdateConfig struct {
	Enabled        *bool  `yaml:"enabled,omitempty"`
	MaxSurge       string `yaml:"maxSurge,omitempty"`
	MaxUnavailable string `yaml:"maxUnavailable,omitempty"`
	Partition      *int   `yaml:"partition,omitempty"`
}

// ComponentConfigOptions defines the specific helm options used during deployment of a component
type ComponentConfigOptions struct {
	ReplaceImageTags *bool  `yaml:"replaceImageTags,omitempty"`
	Wait             *bool  `yaml:"wait,omitempty"`
	Timeout          *int64 `yaml:"timeout,omitempty"`
	Rollback         *bool  `yaml:"rollback,omitempty"`
	Force            *bool  `yaml:"force,omitempty"`
	TillerNamespace  string `yaml:"tillerNamespace,omitempty"`
}

// HelmConfig defines the specific helm options used during deployment
type HelmConfig struct {
	Chart            *ChartConfig                `yaml:"chart,omitempty"`
	Values           map[interface{}]interface{} `yaml:"values,omitempty"`
	ValuesFiles      []string                    `yaml:"valuesFiles,omitempty"`
	ReplaceImageTags *bool                       `yaml:"replaceImageTags,omitempty"`
	Wait             *bool                       `yaml:"wait,omitempty"`
	Timeout          *int64                      `yaml:"timeout,omitempty"`
	Rollback         *bool                       `yaml:"rollback,omitempty"`
	Force            *bool                       `yaml:"force,omitempty"`
	TillerNamespace  string                      `yaml:"tillerNamespace,omitempty"`
}

// ChartConfig defines the helm chart options
type ChartConfig struct {
	Name     string `yaml:"name,omitempty"`
	Version  string `yaml:"version,omitempty"`
	RepoURL  string `yaml:"repo,omitempty"`
	Username string `yaml:"username,omitempty"`
	Password string `yaml:"password,omitempty"`
}

// KubectlConfig defines the specific kubectl options used during deployment
type KubectlConfig struct {
	ReplaceImageTags *bool    `yaml:"replaceImageTags,omitempty"`
	Manifests        []string `yaml:"manifests,omitempty"`
	Kustomize        *bool    `yaml:"kustomize,omitempty"`
	Flags            []string `yaml:"flags,omitempty"`
	CmdPath          string   `yaml:"cmdPath,omitempty"`
}

// DevConfig defines the devspace deployment
type DevConfig struct {
	Ports       []*PortForwardingConfig `yaml:"ports,omitempty"`
	Open        []*OpenConfig           `yaml:"open,omitempty"`
	Sync        []*SyncConfig           `yaml:"sync,omitempty"`
	Logs        *LogsConfig             `yaml:"logs,omitempty"`
	AutoReload  *AutoReloadConfig       `yaml:"autoReload,omitempty"`
	Interactive *InteractiveConfig      `yaml:"interactive,omitempty"`
}

// PortForwardingConfig defines the ports for a port forwarding to a DevSpace
type PortForwardingConfig struct {
	ImageName     string            `yaml:"imageName,omitempty"`
	LabelSelector map[string]string `yaml:"labelSelector,omitempty"`
	Namespace     string            `yaml:"namespace,omitempty"`
	PortMappings  []*PortMapping    `yaml:"forward,omitempty"`
}

// PortMapping defines the ports for a PortMapping
type PortMapping struct {
	LocalPort   *int   `yaml:"port"`
	RemotePort  *int   `yaml:"remotePort,omitempty"`
	BindAddress string `yaml:"bindAddress,omitempty"`
}

// OpenConfig defines what to open after services have been started
type OpenConfig struct {
	URL string `yaml:"url,omitempty"`
}

// SyncConfig defines the paths for a SyncFolder
type SyncConfig struct {
	ImageName            string            `yaml:"imageName,omitempty"`
	LabelSelector        map[string]string `yaml:"labelSelector,omitempty"`
	ContainerName        string            `yaml:"containerName,omitempty"`
	Namespace            string            `yaml:"namespace,omitempty"`
	LocalSubPath         string            `yaml:"localSubPath,omitempty"`
	ContainerPath        string            `yaml:"containerPath,omitempty"`
	ExcludePaths         []string          `yaml:"excludePaths,omitempty"`
	DownloadExcludePaths []string          `yaml:"downloadExcludePaths,omitempty"`
	UploadExcludePaths   []string          `yaml:"uploadExcludePaths,omitempty"`
	WaitInitialSync      *bool             `yaml:"waitInitialSync,omitempty"`
	BandwidthLimits      *BandwidthLimits  `yaml:"bandwidthLimits,omitempty"`
}

// BandwidthLimits defines the struct for specifying the sync bandwidth limits
type BandwidthLimits struct {
	Download *int64 `yaml:"download,omitempty"`
	Upload   *int64 `yaml:"upload,omitempty"`
}

// LogsConfig specifies the logs options for devspace dev
type LogsConfig struct {
	Disabled *bool    `yaml:"disabled,omitempty"`
	ShowLast *int     `yaml:"showLast,omitempty"`
	Images   []string `yaml:"images,omitempty"`
}

// AutoReloadConfig defines the struct for auto reloading devspace with additional paths
type AutoReloadConfig struct {
	Paths       []string `yaml:"paths,omitempty"`
	Deployments []string `yaml:"deployments,omitempty"`
	Images      []string `yaml:"images,omitempty"`
}

// InteractiveConfig defines the default interactive config
type InteractiveConfig struct {
	DefaultEnabled *bool                     `yaml:"defaultEnabled,omitempty"`
	Images         []*InteractiveImageConfig `yaml:"images,omitempty"`
	Terminal       *TerminalConfig           `yaml:"terminal,omitempty"`
}

// InteractiveImageConfig describes the interactive mode options for an image
type InteractiveImageConfig struct {
	Name       string   `yaml:"name,omitempty"`
	Entrypoint []string `yaml:"entrypoint,omitempty"`
	Cmd        []string `yaml:"cmd,omitempty"`
}

// TerminalConfig describes the terminal options
type TerminalConfig struct {
	ImageName     string            `yaml:"imageName,omitempty"`
	ContainerName string            `yaml:"containerName,omitempty"`
	LabelSelector map[string]string `yaml:"labelSelector,omitempty"`
	Namespace     string            `yaml:"namespace,omitempty"`
	Command       []string          `yaml:"command,omitempty"`
}

// DependencyConfig defines the devspace dependency
type DependencyConfig struct {
	Source             *SourceConfig `yaml:"source"`
	Profile            string        `yaml:"profile"`
	SkipBuild          *bool         `yaml:"skipBuild,omitempty"`
	IgnoreDependencies *bool         `yaml:"ignoreDependencies,omitempty"`
	Namespace          string        `yaml:"namespace,omitempty"`
}

// SourceConfig defines the dependency source
type SourceConfig struct {
	Git      string `yaml:"git,omitempty"`
	SubPath  string `yaml:"subPath,omitempty"`
	Branch   string `yaml:"branch,omitempty"`
	Tag      string `yaml:"tag,omitempty"`
	Revision string `yaml:"revision,omitempty"`

	Path string `yaml:"path,omitempty"`
}

// HookConfig defines a hook
type HookConfig struct {
	Command string   `yaml:"command"`
	Args    []string `yaml:"args,omitempty"`

	When *HookWhenConfig `yaml:"when,omitempty"`
}

// HookWhenConfig defines when the hook should be executed
type HookWhenConfig struct {
	Before *HookWhenAtConfig `yaml:"before,omitempty"`
	After  *HookWhenAtConfig `yaml:"after,omitempty"`
}

// HookWhenAtConfig defines at which stage the hook should be executed
type HookWhenAtConfig struct {
	Images      string `yaml:"images,omitempty"`
	Deployments string `yaml:"deployments,omitempty"`
}

// Variable describes the var definition
type Variable struct {
	Name              string          `yaml:"name"`
	Question          string          `yaml:"question,omitempty"`
	Options           []string        `yaml:"options,omitempty"`
	ValidationPattern string          `yaml:"validationPattern,omitempty"`
	ValidationMessage string          `yaml:"validationMessage,omitempty"`
	Default           string          `yaml:"default,omitempty"`
	Source            *VariableSource `yaml:"source,omitempty"`
}

// VariableSource is type of a variable source
type VariableSource string

// List of values that source can take
const (
	VariableSourceAll   VariableSource = "all"
	VariableSourceEnv   VariableSource = "env"
	VariableSourceInput VariableSource = "input"
)

// ProfileConfig defines a profile config
type ProfileConfig struct {
	Name    string         `yaml:"name"`
	Patches []*PatchConfig `yaml:"patches,omitempty"`
	Replace *ReplaceConfig `yaml:"replace,omitempty"`
}

// PatchConfig describes a config patch and how it should be applied
type PatchConfig struct {
	Operation string      `yaml:"op"`
	Path      string      `yaml:"path"`
	Value     interface{} `yaml:"value,omitempty"`
	From      string      `yaml:"from,omitempty"`
}

// ReplaceConfig defines a replace config that can override certain parts of the config completely
type ReplaceConfig struct {
	Images       map[string]*ImageConfig `yaml:"images,omitempty"`
	Deployments  []*DeploymentConfig     `yaml:"deployments,omitempty"`
	Dev          *DevConfig              `yaml:"dev,omitempty"`
	Dependencies []*DependencyConfig     `yaml:"dependencies,omitempty"`
	Hooks        []*HookConfig           `yaml:"hooks,omitempty"`
}<|MERGE_RESOLUTION|>--- conflicted
+++ resolved
@@ -41,15 +41,6 @@
 	Profiles []*ProfileConfig `yaml:"profiles,omitempty"`
 }
 
-<<<<<<< HEAD
-=======
-// CommandConfig defines the command specification
-type CommandConfig struct {
-	Name    string `yaml:"name"`
-	Command string `yaml:"command"`
-}
-
->>>>>>> 9c657a05
 // ImageConfig defines the image specification
 type ImageConfig struct {
 	Image            string       `yaml:"image"`
@@ -391,6 +382,12 @@
 	Deployments string `yaml:"deployments,omitempty"`
 }
 
+// CommandConfig defines the command specification
+type CommandConfig struct {
+	Name    string `yaml:"name"`
+	Command string `yaml:"command"`
+}
+
 // Variable describes the var definition
 type Variable struct {
 	Name              string          `yaml:"name"`
