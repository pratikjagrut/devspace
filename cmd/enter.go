--- conflicted
+++ resolved
@@ -1,11 +1,6 @@
 package cmd
 
 import (
-<<<<<<< HEAD
-	"os"
-
-=======
->>>>>>> 9c657a05
 	"github.com/devspace-cloud/devspace/cmd/flags"
 	"github.com/devspace-cloud/devspace/pkg/devspace/cloud"
 	"github.com/devspace-cloud/devspace/pkg/devspace/config/configutil"
@@ -115,16 +110,9 @@
 	exitCode, err := services.StartTerminal(nil, client, selectorParameter, args, nil, make(chan error), log.GetInstance())
 	if err != nil {
 		return err
-<<<<<<< HEAD
-	}
-
-	cloudanalytics.SendCommandEvent(nil)
-	os.Exit(exitCode)
-=======
 	} else if exitCode != 0 {
 		exit.Exit(exitCode)
 	}
 
->>>>>>> 9c657a05
 	return nil
 }