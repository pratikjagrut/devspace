package cmd

import (
	"io/ioutil"
	"os"
	"path/filepath"
	"strings"

	"github.com/covexo/devspace/pkg/devspace/builder/docker"
	"github.com/covexo/devspace/pkg/devspace/cloud"
	"github.com/covexo/devspace/pkg/devspace/config/configutil"
	"github.com/covexo/devspace/pkg/devspace/config/generated"
	"github.com/covexo/devspace/pkg/devspace/config/v1"
	"github.com/covexo/devspace/pkg/devspace/configure"
	"github.com/covexo/devspace/pkg/devspace/generator"
	"github.com/covexo/devspace/pkg/devspace/kubectl"
	"github.com/covexo/devspace/pkg/util/dockerfile"
	"github.com/covexo/devspace/pkg/util/kubeconfig"
	"github.com/covexo/devspace/pkg/util/log"
	"github.com/covexo/devspace/pkg/util/stdinutil"
	"github.com/spf13/cobra"
)

// InitCmd is a struct that defines a command call for "init"
type InitCmd struct {
	flags          *InitCmdFlags
	workdir        string
	chartGenerator *generator.ChartGenerator
	defaultImage   *v1.ImageConfig
}

// InitCmdFlags are the flags available for the init-command
type InitCmdFlags struct {
	reconfigure      bool
	overwrite        bool
	skipQuestions    bool
	templateRepoURL  string
	templateRepoPath string
	language         string

	cloudProvider                     string
	useDevSpaceCloud                  bool
	addDevSpaceCloudToLocalKubernetes bool
	namespace                         string
	createInternalRegistry            bool
}

// InitCmdFlagsDefault are the default flags for InitCmdFlags
var InitCmdFlagsDefault = &InitCmdFlags{
	reconfigure:      false,
	overwrite:        false,
	skipQuestions:    false,
	templateRepoURL:  "https://github.com/covexo/devspace-templates.git",
	templateRepoPath: "",
	language:         "",
}

func init() {
	cmd := &InitCmd{
		flags: InitCmdFlagsDefault,
	}
	cobraCmd := &cobra.Command{
		Use:   "init",
		Short: "Initializes your DevSpace",
		Long: `
#######################################################
#################### devspace init ####################
#######################################################
Gets your project ready to start a DevSpaces.
Creates the following files and directories:

YOUR_PROJECT_PATH/
|
|-- Dockerfile
|
|-- chart/
|   |-- Chart.yaml
|   |-- values.yaml
|   |-- templates/
|       |-- deployment.yaml
|       |-- service.yaml
|       |-- ingress.yaml
|
|-- .devspace/
|   |-- .gitignore
|   |-- cluster.yaml
|   |-- config.yaml

#######################################################
	`,
		Args: cobra.NoArgs,
		Run:  cmd.Run,
	}
	rootCmd.AddCommand(cobraCmd)

	cobraCmd.Flags().BoolVarP(&cmd.flags.reconfigure, "reconfigure", "r", cmd.flags.reconfigure, "Change existing configuration")
	cobraCmd.Flags().BoolVarP(&cmd.flags.overwrite, "overwrite", "o", cmd.flags.overwrite, "Overwrite existing chart files and Dockerfile")
	cobraCmd.Flags().BoolVarP(&cmd.flags.skipQuestions, "yes", "y", cmd.flags.skipQuestions, "Answer all questions with their default value")
	cobraCmd.Flags().StringVar(&cmd.flags.templateRepoURL, "templateRepoUrl", cmd.flags.templateRepoURL, "Git repository for chart templates")
	cobraCmd.Flags().StringVar(&cmd.flags.templateRepoPath, "templateRepoPath", cmd.flags.templateRepoPath, "Local path for cloning chart template repository (uses temp folder if not specified)")
	cobraCmd.Flags().StringVarP(&cmd.flags.language, "language", "l", cmd.flags.language, "Programming language of your project")
}

// Run executes the command logic
func (cmd *InitCmd) Run(cobraCmd *cobra.Command, args []string) {
	log.StartFileLogging()
	workdir, err := os.Getwd()
	if err != nil {
		log.Fatalf("Unable to determine current workdir: %s", err.Error())
	}

	cmd.workdir = workdir

	var config *v1.Config

	configExists, _ := configutil.ConfigExists()
	if configExists && cmd.flags.reconfigure == false {
		config = configutil.GetConfig()
	} else {
		// Delete config & overwrite config
		os.Remove(filepath.Join(workdir, configutil.ConfigPath))
		os.Remove(filepath.Join(workdir, configutil.OverwriteConfigPath))
		os.Remove(filepath.Join(workdir, generated.ConfigPath))

		// Create config
		config = configutil.InitConfig()

		// Set intial deployments
		config.DevSpace.Deployments = &[]*v1.DeploymentConfig{
			{
				Name:      configutil.String(configutil.DefaultDevspaceDeploymentName),
				Namespace: configutil.String(""),
				Helm: &v1.HelmConfig{
					ChartPath:    configutil.String("./chart"),
					DevOverwrite: configutil.String("./chart/dev-overwrite.yaml"),
				},
			},
		}
	}

	configutil.Merge(&config, &v1.Config{
		Version: configutil.String(configutil.CurrentConfigVersion),
		DevSpace: &v1.DevSpaceConfig{
			Deployments: &[]*v1.DeploymentConfig{},
		},
		Images: &map[string]*v1.ImageConfig{
			"default": &v1.ImageConfig{
				Name: configutil.String("devspace"),
			},
		},
		Registries: &map[string]*v1.RegistryConfig{
			"default": &v1.RegistryConfig{
				Auth: &v1.RegistryAuth{},
			},
			"internal": &v1.RegistryConfig{
				Auth: &v1.RegistryAuth{},
			},
		},
	}, true)

	imageMap := *config.Images
	cmd.defaultImage = imageMap["default"]

	cmd.initChartGenerator()

	createChart := cmd.flags.overwrite
	if !cmd.flags.overwrite {
		_, chartDirNotFound := os.Stat(cmd.workdir + "/chart")
		if chartDirNotFound == nil {
			if !cmd.flags.skipQuestions {
				createChart = *stdinutil.GetFromStdin(&stdinutil.GetFromStdinParams{
					Question:               "Do you want to overwrite the existing files in /chart? (yes | no)",
					DefaultValue:           "no",
					ValidationRegexPattern: "^(yes)|(no)$",
				}) == "yes"
			}
		} else {
			createChart = true
		}
	}

	if createChart {
		cmd.initChartGenerator()
		cmd.determineLanguage()
		cmd.createChart()
	}

	if cmd.flags.reconfigure || !configExists {
		// Check if devspace cloud should be used
		if cmd.useCloudProvider() == false {
			cmd.configureDevSpace()
		}

		cmd.addDefaultService()
		cmd.addDefaultPorts()
		cmd.addDefaultSyncConfig()

		cmd.configureRegistry()

		err := configutil.SaveConfig()
		if err != nil {
			log.With(err).Fatalf("Config error: %s", err.Error())
		}
	}
}

func (cmd *InitCmd) initChartGenerator() {
	templateRepoPath := cmd.flags.templateRepoPath

	if len(templateRepoPath) == 0 {
		templateRepoPath, _ = ioutil.TempDir("", "")
		defer os.RemoveAll(templateRepoPath)
	}
	templateRepo := &generator.TemplateRepository{
		URL:       cmd.flags.templateRepoURL,
		LocalPath: templateRepoPath,
	}
	cmd.chartGenerator = &generator.ChartGenerator{
		TemplateRepo: templateRepo,
		Path:         cmd.workdir,
	}
}

func (cmd *InitCmd) useCloudProvider() bool {
	providerConfig, err := cloud.ParseCloudConfig()
	if err != nil {
		log.Fatalf("Error loading cloud config: %v", err)
	}

	if len(providerConfig) > 1 {
		cloudProviderOptions := "("

		for name := range providerConfig {
			if len(cloudProviderOptions) > 1 {
				cloudProviderOptions += ", "
			}

			cloudProviderOptions += name
		}

		cloudProviderOptions += ")"
		cloudProviderSelected := cmd.flags.cloudProvider

		for _, ok := providerConfig[cloudProviderSelected]; ok == false && cloudProviderSelected != "no"; {
			cloudProviderSelected = strings.TrimSpace(*stdinutil.GetFromStdin(&stdinutil.GetFromStdinParams{
				Question:     "Do you want to use a cloud provider? (no to skip) " + cloudProviderOptions,
				DefaultValue: cloud.DevSpaceCloudProviderName,
			}))

			_, ok = providerConfig[cloudProviderSelected]
		}

		if cloudProviderSelected != "no" {
			cmd.loginToCloudProvider(providerConfig, cloudProviderSelected)
			return true
		}
	} else {
<<<<<<< HEAD
		useDevSpaceCloud := cmd.flags.useDevSpaceCloud || cmd.flags.allyes
		if !useDevSpaceCloud {
=======
		useDevSpaceCloud := true
		if !cmd.flags.skipQuestions {
>>>>>>> f1988145
			useDevSpaceCloud = *stdinutil.GetFromStdin(&stdinutil.GetFromStdinParams{
				Question:               "Do you want to use the DevSpace Cloud? (free ready-to-use Kubernetes) (yes | no)",
				DefaultValue:           "yes",
				ValidationRegexPattern: "^(yes)|(no)$",
			}) == "yes"
		}
		if useDevSpaceCloud {
			cmd.loginToCloudProvider(providerConfig, cloud.DevSpaceCloudProviderName)
			return true
		}
	}

	return false
}
func (cmd *InitCmd) loginToCloudProvider(providerConfig cloud.ProviderConfig, cloudProviderSelected string) {
	config := configutil.GetConfig()
<<<<<<< HEAD
	addToContext := cmd.flags.allyes || cmd.flags.addDevSpaceCloudToLocalKubernetes
	if !addToContext {
=======
	addToContext := true
	if !cmd.flags.skipQuestions {
>>>>>>> f1988145
		addToContext = *stdinutil.GetFromStdin(&stdinutil.GetFromStdinParams{
			Question:               "Do you want to add the DevSpace Cloud to the $HOME/.kube/config file? (yes | no)",
			DefaultValue:           "yes",
			ValidationRegexPattern: "^(yes)|(no)$",
		}) == "yes"
	}
	config.Cluster.CloudProvider = &cloudProviderSelected
	config.Cluster.CloudProviderDeployTarget = configutil.String(cloud.DefaultDeployTarget)

	err := cloud.Update(providerConfig, &cloud.UpdateOptions{
		UseKubeContext:    addToContext,
		SwitchKubeContext: true,
	}, log.GetInstance())
	if err != nil {
		log.Fatalf("Couldn't authenticate to %s: %v", cloudProviderSelected, err)
	}
}

func (cmd *InitCmd) configureDevSpace() {
	currentContext, err := kubeconfig.GetCurrentContext()
	if err != nil {
		log.Fatalf("Couldn't determine current kubernetes context: %v", err)
	}

	namespace := &cmd.flags.namespace
	if *namespace == "" {
		namespace = stdinutil.GetFromStdin(&stdinutil.GetFromStdinParams{
			Question:               "Which Kubernetes namespace should your application run in?",
			DefaultValue:           "default",
			ValidationRegexPattern: v1.Kubernetes.RegexPatterns.Name,
		})
	}

	config := configutil.GetConfig()
	config.Cluster.KubeContext = &currentContext
	config.Cluster.Namespace = namespace
}

func (cmd *InitCmd) addDefaultService() {
	config := configutil.GetConfig()
	config.DevSpace.Services = &[]*v1.ServiceConfig{
		{
			Name: configutil.String(configutil.DefaultDevspaceServiceName),
			LabelSelector: &map[string]*string{
				"devspace": configutil.String("default"),
			},
		},
	}
}

func (cmd *InitCmd) addDefaultPorts() {
	dockerfilePath := filepath.Join(cmd.workdir, "Dockerfile")
	ports, err := dockerfile.GetPorts(dockerfilePath)
	if err != nil {
		log.Warnf("Error parsing dockerfile %s: %v", dockerfilePath, err)
		return
	}
	if len(ports) == 0 {
		return
	}

	portMappings := []*v1.PortMapping{}
	for _, port := range ports {
		portMappings = append(portMappings, &v1.PortMapping{
			LocalPort:  &port,
			RemotePort: &port,
		})
	}

	config := configutil.GetConfig()
	config.DevSpace.Ports = &[]*v1.PortForwardingConfig{
		{
			Service:      configutil.String(configutil.DefaultDevspaceServiceName),
			PortMappings: &portMappings,
		},
	}
}

func (cmd *InitCmd) addDefaultSyncConfig() {
	config := configutil.GetConfig()

	for _, syncPath := range *config.DevSpace.Sync {
		if *syncPath.LocalSubPath == "./" || *syncPath.ContainerPath == "/app" {
			return
		}
	}
	dockerignoreFile := filepath.Join(cmd.workdir, ".dockerignore")
	dockerignore, err := ioutil.ReadFile(dockerignoreFile)
	uploadExcludePaths := []string{}

	if err == nil {
		dockerignoreRules := strings.Split(string(dockerignore), "\n")

		for _, ignoreRule := range dockerignoreRules {
			if len(ignoreRule) > 0 {
				uploadExcludePaths = append(uploadExcludePaths, ignoreRule)
			}
		}
	}

	syncConfig := append(*config.DevSpace.Sync, &v1.SyncConfig{
		Service:            configutil.String(configutil.DefaultDevspaceServiceName),
		ContainerPath:      configutil.String("/app"),
		LocalSubPath:       configutil.String("./"),
		UploadExcludePaths: &uploadExcludePaths,
	})

	config.DevSpace.Sync = &syncConfig
}

func (cmd *InitCmd) configureRegistry() {
	dockerUsername := ""
	createInternalRegistryDefaultAnswer := "yes"

	imageBuilder, err := docker.NewBuilder("", "", "", false)
	if err == nil {
		log.StartWait("Checking Docker credentials")
		dockerAuthConfig, err := imageBuilder.Authenticate("", "", true)
		log.StopWait()

		if err == nil {
			dockerUsername = dockerAuthConfig.Username
			if dockerUsername != "" {
				createInternalRegistryDefaultAnswer = "no"
			}
		}
	} else {
		// Set default build engine to kaniko, if no docker is installed
		cmd.defaultImage.Build = &v1.BuildConfig{
			Kaniko: &v1.KanikoConfig{
				Cache:     configutil.Bool(true),
				Namespace: configutil.String(""),
			},
		}
	}

	// Only deploy registry in minikube
	if kubectl.IsMinikube() {
		createInternalRegistry := cmd.flags.allyes || cmd.flags.createInternalRegistry
		if !createInternalRegistry {
			createInternalRegistryAnswer := stdinutil.GetFromStdin(&stdinutil.GetFromStdinParams{
				Question:               "Should we create a private registry within your Kubernetes cluster for you? (yes | no)",
				DefaultValue:           createInternalRegistryDefaultAnswer,
				ValidationRegexPattern: "^(yes)|(no)$",
			})
			createInternalRegistry = *createInternalRegistryAnswer == "yes"
		}

		if createInternalRegistry {
			err := configure.InternalRegistry()
			if err != nil {
				log.Fatal(err)
			}

			return
		}
	}

	err = configure.Image(dockerUsername, cmd.flags.skipQuestions)
	if err != nil {
		log.Fatal(err)
	}
}

func (cmd *InitCmd) determineLanguage() {
	if len(cmd.flags.language) != 0 {
		if cmd.chartGenerator.IsSupportedLanguage(cmd.flags.language) {
			cmd.chartGenerator.Language = cmd.flags.language
		} else {
			log.Info("Language '" + cmd.flags.language + "' not supported yet. Please open an issue here: https://github.com/covexo/devspace/issues/new?title=Feature%20Request:%20Language%20%22" + cmd.flags.language + "%22")
		}
	}

	if len(cmd.chartGenerator.Language) == 0 {
		log.StartWait("Detecting programming language")

		detectedLang := ""
		supportedLanguages, err := cmd.chartGenerator.GetSupportedLanguages()
		if err == nil {
			detectedLang, _ = cmd.chartGenerator.GetLanguage()
		}

		if detectedLang == "" {
			detectedLang = "none"
		}
		if len(supportedLanguages) == 0 {
			supportedLanguages = []string{"none"}
		}

		log.StopWait()

		if !cmd.flags.skipQuestions {
			cmd.chartGenerator.Language = *stdinutil.GetFromStdin(&stdinutil.GetFromStdinParams{
				Question:               "What is the major programming language of your project?\nSupported languages: " + strings.Join(supportedLanguages, ", "),
				DefaultValue:           detectedLang,
				ValidationRegexPattern: "^(" + strings.Join(supportedLanguages, ")|(") + ")$",
			})
		}
	}
}

func (cmd *InitCmd) createChart() {
	err := cmd.chartGenerator.CreateChart()
	if err != nil {
		log.Fatalf("Error while creating Helm chart and Dockerfile: %s", err.Error())
	}
}<|MERGE_RESOLUTION|>--- conflicted
+++ resolved
@@ -255,13 +255,8 @@
 			return true
 		}
 	} else {
-<<<<<<< HEAD
-		useDevSpaceCloud := cmd.flags.useDevSpaceCloud || cmd.flags.allyes
+		useDevSpaceCloud := cmd.flags.useDevSpaceCloud || cmd.flags.skipQuestions
 		if !useDevSpaceCloud {
-=======
-		useDevSpaceCloud := true
-		if !cmd.flags.skipQuestions {
->>>>>>> f1988145
 			useDevSpaceCloud = *stdinutil.GetFromStdin(&stdinutil.GetFromStdinParams{
 				Question:               "Do you want to use the DevSpace Cloud? (free ready-to-use Kubernetes) (yes | no)",
 				DefaultValue:           "yes",
@@ -278,13 +273,8 @@
 }
 func (cmd *InitCmd) loginToCloudProvider(providerConfig cloud.ProviderConfig, cloudProviderSelected string) {
 	config := configutil.GetConfig()
-<<<<<<< HEAD
-	addToContext := cmd.flags.allyes || cmd.flags.addDevSpaceCloudToLocalKubernetes
+	addToContext := cmd.flags.skipQuestions || cmd.flags.addDevSpaceCloudToLocalKubernetes
 	if !addToContext {
-=======
-	addToContext := true
-	if !cmd.flags.skipQuestions {
->>>>>>> f1988145
 		addToContext = *stdinutil.GetFromStdin(&stdinutil.GetFromStdinParams{
 			Question:               "Do you want to add the DevSpace Cloud to the $HOME/.kube/config file? (yes | no)",
 			DefaultValue:           "yes",
@@ -423,7 +413,7 @@
 
 	// Only deploy registry in minikube
 	if kubectl.IsMinikube() {
-		createInternalRegistry := cmd.flags.allyes || cmd.flags.createInternalRegistry
+		createInternalRegistry := cmd.flags.skipQuestions || cmd.flags.createInternalRegistry
 		if !createInternalRegistry {
 			createInternalRegistryAnswer := stdinutil.GetFromStdin(&stdinutil.GetFromStdinParams{
 				Question:               "Should we create a private registry within your Kubernetes cluster for you? (yes | no)",
