--- conflicted
+++ resolved
@@ -72,63 +72,6 @@
     border: none;
 }
 
-<<<<<<< HEAD
-=======
-details {
-    margin: 14px 0;
-    padding-left: 34px;
-}
-
-details[open] {
-    padding-bottom: 5px;
-}
-
-details details,
-details blockquote,
-details pre {
-    margin-right: 30px;
-}
-
-summary {
-    margin-left: -34px;
-    padding-left: 16px;
-    padding-bottom: 0.3em;
-    cursor: pointer;
-}
-
-details[open] > summary {
-    padding-bottom: 0;
-}
-
-summary > p:empty {
-    display: none;
-}
-
-summary > h1,
-summary > h2,
-summary > h3,
-summary > h4,
-summary > h5,
-summary > h6 {
-    display: inline-block;
-    margin: 0.5em 0;
-}
-
-summary > h1 > .hash-link,
-summary > h2 > .hash-link,
-summary > h3 > .hash-link,
-summary > h4 > .hash-link,
-summary > h5 > .hash-link,
-summary > h6 > .hash-link {
-    margin-left: -60px;
-    padding-right: 40px;
-}
-
-body .navPusher {
-  padding-top: 76px;
-}
-
->>>>>>> 7bac7497
 .docLastUpdate {
     text-align: left;
 }
